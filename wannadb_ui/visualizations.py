--- conflicted
+++ resolved
@@ -208,26 +208,14 @@
     def _determine_update_values(self, previously_selected_nugget, newly_selected_nugget) -> (
             (int, Color), (int, Color)):
 
-<<<<<<< HEAD
         highlight_color = ACC_BLUE if self.accessible_color_palette else BLUE
-        highlight_size = 15 if newly_selected_nugget == self._best_guess or similar_newly_selected_nugget == self._best_guess \
-            else 10
-=======
-        highlight_color = BLUE
         highlight_size = 15 if newly_selected_nugget == self._best_guess else 10
->>>>>>> fcf52dab
 
         if previously_selected_nugget is None:
             reset_color = WHITE
             reset_size = DEFAULT_NUGGET_SIZE
-<<<<<<< HEAD
-        elif (previously_selected_nugget in self._attribute.confirmed_matches or
-              similar_prev_selected_nugget in self._attribute.confirmed_matches):
+        elif previously_selected_nugget in self._attribute.confirmed_matches:
             reset_color = ACC_GREEN if self.accessible_color_palette else GREEN
-=======
-        elif previously_selected_nugget in self._attribute.confirmed_matches:
-            reset_color = GREEN
->>>>>>> fcf52dab
             reset_size = DEFAULT_NUGGET_SIZE
         elif previously_selected_nugget == self._best_guess:
             reset_color = WHITE
@@ -245,16 +233,7 @@
                            f"Will return purple as color highlighting nuggets with this issue.")
             return ACC_PURPLE if self.accessible_color_palette else PURPLE
 
-<<<<<<< HEAD
-        similar_nugget = self._nugget_to_similar_nugget[nugget] if nugget in self._nugget_to_similar_nugget else None
-
-        return (WHITE if nugget[CachedDistanceSignal] < self._attribute[CurrentThresholdSignal] or
-                         (similar_nugget is not None and similar_nugget[CachedDistanceSignal] < self._attribute[
-                             CurrentThresholdSignal])
-                else ACC_RED if self.accessible_color_palette else RED)
-=======
-        return WHITE if nugget[CachedDistanceSignal] < self._attribute[CurrentThresholdSignal] else RED
->>>>>>> fcf52dab
+        return WHITE if nugget[CachedDistanceSignal] < self._attribute[CurrentThresholdSignal] else ACC_RED if self.accessible_color_palette else RED
 
     def _add_grids(self):
         grid_xy = gl.GLGridItem()
