import abc
import random
from typing import Generic, TypeVar, List, Tuple

from PyQt6.QtCore import Qt
from PyQt6.QtWidgets import QWidget, QHBoxLayout, QLabel, QVBoxLayout, QSpacerItem, QSizePolicy, QPushButton

from wannadb_ui.common import BestMatchUpdate, ThresholdPositionUpdate, ThresholdPosition, SUBHEADER_FONT, LABEL_FONT, \
    BUTTON_FONT, VisualizationProvidingItem, AvailableVisualizationsLevel
from wannadb_ui.study import track_button_click
from wannadb_ui.visualizations import EmbeddingVisualizerWindow

UPDATE_TYPE = TypeVar("UPDATE_TYPE")


class ChangesList(QWidget, Generic[UPDATE_TYPE]):
    def __init__(self, info_label_text, tooltip_text):
        super(ChangesList, self).__init__()

        self._layout: QHBoxLayout = QHBoxLayout(self)
        self._layout.setSpacing(0)
        self._layout.setContentsMargins(0, 0, 0, 0)

        self._add_info_label(info_label_text, tooltip_text)

    def update_list(self, updates: List[UPDATE_TYPE]):
        self._reset_list()

        if len(updates) == 0:
            no_changes_label = QLabel("-")
            no_changes_label.setContentsMargins(0, 0, 0, 0)
            self._layout.addWidget(no_changes_label)
            self._list_labels.append(no_changes_label)
            return

        updates_to_add = random.sample(updates, k=min(7, len(updates)))
        for update in updates_to_add:
            label_text, tooltip_text = self._create_label_and_tooltip_text(update)
            label = QLabel(label_text)
            label.setContentsMargins(0, 0, 8, 0)
            label.setToolTip(tooltip_text)
            self._layout.addWidget(label)
            self._list_labels.append(label)

        if len(updates) > 7:
            last_label = QLabel(f"... and {len(updates) - 7} more.")
            last_label.setContentsMargins(0, 0, 0, 0)
            self._layout.addWidget(last_label)
            self._list_labels.append(last_label)

    @abc.abstractmethod
    def _create_label_and_tooltip_text(self, update: UPDATE_TYPE) -> Tuple[str, str]:
        pass

    def _reset_list(self):
        for list_label in self._list_labels:
            self._layout.removeWidget(list_label)

        self._list_labels = []

    def _add_info_label(self, info_label_text: str, tooltip_text: str):
        self._info_label: QLabel = QLabel(info_label_text)
        self._info_label.setContentsMargins(0, 0, 8, 0)
        self._list_labels: List[QWidget] = list()
        self._layout.addWidget(self._info_label)

        self._info_label.setToolTip(tooltip_text)


class ChangedBestMatchDocumentsList(ChangesList[BestMatchUpdate]):
    def __init__(self):
        tooltip_text = ("The distance associated with each nugget is recomputed after every feedback round.\n"
                        "Therefore the best guess of an document (nugget with lowest distance) might change "
                        "after a feedback round. Such best guesses are listed here.")
        super(ChangedBestMatchDocumentsList, self).__init__("Changed best guesses:", tooltip_text)

    def _create_label_and_tooltip_text(self, update: BestMatchUpdate) -> Tuple[str, str]:
        label_text = f"{update.new_best_match} {'(' + str(update.count) + ')' if update.count > 1 else ''}"
        tooltip_text = (f"Previous best match was: {update.old_best_match}\n"
                        f"Changes to token \"{update.new_best_match}\": {update.count}")

        return label_text, tooltip_text


class ChangedThresholdPositionList(ChangesList[ThresholdPositionUpdate]):
    def __init__(self, info_label_text, tooltip_text):
        super(ChangedThresholdPositionList, self).__init__(info_label_text, tooltip_text)

    def update_list(self, threshold_updates: List[ThresholdPositionUpdate]):
        relevant_updates = self._extract_relevant_updates(threshold_updates)

        super().update_list(relevant_updates)

    def _create_label_and_tooltip_text(self, update: ThresholdPositionUpdate) -> Tuple[str, str]:
        moving_direction = update.new_position.name.lower()

        label_text = f"{update.best_guess} {'(' + str(update.count) + ')' if update.count > 1 else ''}"
        distance_change_text = f"Old distance: {round(update.old_distance, 4)} -> New distance: {round(update.new_distance, 4)}\n" if update.old_distance is not None \
            else f"Initial distance: {round(update.new_distance, 4)}\n"
        tooltip_text = (f"Due to your last feedback {update.best_guess} moved {moving_direction} the threshold.\n"
                        f"{distance_change_text}"
                        f"This happened for {update.count - 1} similar nuggets as well.")

        return label_text, tooltip_text

    @abc.abstractmethod
    def _extract_relevant_updates(self, threshold_updates: List[ThresholdPositionUpdate]) -> List[ThresholdPositionUpdate]:
        pass


class ChangedThresholdPositionToAboveList(ChangedThresholdPositionList):
    def __init__(self):
        tooltip_text = ("The distance associated with each nugget as well as the threshold is recomputed after every "
                        "feedback round.\n"
                        "Therefore the best guess of an document might not be below the threshold anymore. Such best "
                        "guesses are listed here.")
        super(ChangedThresholdPositionToAboveList, self).__init__("Moved above threshold:", tooltip_text)

    def _extract_relevant_updates(self, threshold_updates: List[ThresholdPositionUpdate]):
        return list(filter(lambda update: (update.old_position != update.new_position and
                                           update.new_position == ThresholdPosition.ABOVE),
                           threshold_updates))


class ChangedThresholdPositionToBelowList(ChangedThresholdPositionList):
    def __init__(self):
        tooltip_text = ("The distance associated with each nugget as well as the threshold is recomputed after every "
                        "feedback round.\n"
                        "Therefore the best guess of an document might not be above the threshold anymore. Such best "
                        "guesses are listed here.")
        super(ChangedThresholdPositionToBelowList, self).__init__("Moved below threshold:", tooltip_text)

    def _extract_relevant_updates(self, threshold_updates: List[ThresholdPositionUpdate]):
        return list(filter(lambda update: (update.old_position != update.new_position and
                                           update.new_position == ThresholdPosition.BELOW),
                           threshold_updates))


class DataInsightsArea:
    def __init__(self):
        self.suggestion_visualizer = EmbeddingVisualizerWindow()

        self.suggestion_visualizer_button = QPushButton("Show Suggestions In 3D-Grid")
        self.suggestion_visualizer_button.setContentsMargins(0, 0, 0, 0)
        self.suggestion_visualizer_button.setFont(BUTTON_FONT)
        self.suggestion_visualizer_button.setMaximumWidth(240)
        self.suggestion_visualizer_button.clicked.connect(self._show_suggestion_visualizer)

    @track_button_click("Show Suggestions In 3D-Grid")
    def _show_suggestion_visualizer(self):
        self.suggestion_visualizer.setVisible(True)


class SimpleDataInsightsArea(QWidget, DataInsightsArea):
    def __init__(self):
        QWidget.__init__(self)
        DataInsightsArea.__init__(self)

        self.layout = QHBoxLayout(self)
        self.layout.setContentsMargins(0, 0, 0, 0)
        self.layout.setSpacing(0)

        self.layout.addWidget(self.suggestion_visualizer_button, 0, Qt.AlignmentFlag.AlignRight)

        self.setVisible(False)


class ExtendedDataInsightsArea(QWidget, DataInsightsArea):
    def __init__(self):
        QWidget.__init__(self)
        DataInsightsArea.__init__(self)

        self.layout = QVBoxLayout(self)
        self.layout.setSpacing(0)
        self.layout.setContentsMargins(0, 0, 0, 0)

        self.title_label = QLabel("Data Insights")
        self.title_label.setFont(SUBHEADER_FONT)
        self.title_label.setContentsMargins(0, 5, 0, 5)
        self.layout.addWidget(self.title_label)

        self.threshold_label = QLabel()
        self.threshold_label.setFont(LABEL_FONT)
        self.threshold_label.setText("Current Threshold: ")
        self.threshold_value_label = QLabel()
        self.threshold_value_label.setFont(LABEL_FONT)
        self.threshold_change_label = QLabel()
        self.threshold_change_label.setFont(LABEL_FONT)
        self.threshold_hbox = QHBoxLayout()
        self.threshold_hbox.setContentsMargins(0, 0, 0, 0)
        self.threshold_hbox.setSpacing(0)
        self.threshold_hbox.addWidget(self.threshold_label)
        self.threshold_hbox.addWidget(self.threshold_value_label)
        self.threshold_hbox.addWidget(self.threshold_change_label)
        self.threshold_hbox.addItem(QSpacerItem(40, 20, QSizePolicy.Policy.Expanding, QSizePolicy.Policy.Minimum))
        self.layout.addLayout(self.threshold_hbox)

        self.changes_list1_hbox = QHBoxLayout()
        self.changes_list1_hbox.setContentsMargins(0, 0, 0, 0)
        self.changes_list1_hbox.setSpacing(0)
        self.threshold_position_changes_below_list = ChangedThresholdPositionToBelowList()
        self.changes_list1_hbox.addWidget(self.threshold_position_changes_below_list)
        self.changes_list1_hbox.addItem(QSpacerItem(40, 20, QSizePolicy.Policy.Expanding, QSizePolicy.Policy.Minimum))

        self.changes_list2_hbox = QHBoxLayout()
        self.changes_list2_hbox.setContentsMargins(0, 0, 0, 0)
        self.changes_list2_hbox.setSpacing(0)
        self.threshold_position_changes_above_list = ChangedThresholdPositionToAboveList()
        self.changes_list2_hbox.addWidget(self.threshold_position_changes_above_list)
        self.changes_list2_hbox.addItem(QSpacerItem(40, 20, QSizePolicy.Policy.Expanding, QSizePolicy.Policy.Minimum))

        self.changes_list3_hbox = QHBoxLayout()
        self.changes_list3_hbox.setContentsMargins(0, 0, 0, 0)
        self.changes_list3_hbox.setSpacing(0)

<<<<<<< HEAD
        self.suggestion_visualizer = EmbeddingVisualizerWindow()
        self.suggestion_visualizer_button = QPushButton("Show Suggestions In 3D-Grid")
        self.suggestion_visualizer_button.setContentsMargins(0, 0, 0, 0)
        self.accessible_color_palette = False
        self.suggestion_visualizer_button.setFont(BUTTON_FONT)
        self.suggestion_visualizer_button.setMaximumWidth(240)
        self.suggestion_visualizer_button.clicked.connect(self._show_suggestion_visualizer)

=======
>>>>>>> fcf52dab
        self.changes_best_matches_list = ChangedBestMatchDocumentsList()

        self.changes_list3_hbox.addWidget(self.changes_best_matches_list)
        self.changes_list3_hbox.addItem(QSpacerItem(40, 20, QSizePolicy.Policy.Expanding, QSizePolicy.Policy.Minimum))
        self.changes_list3_hbox.addWidget(self.suggestion_visualizer_button)

        self.layout.addLayout(self.changes_list1_hbox)
        self.layout.addLayout(self.changes_list2_hbox)
        self.layout.addLayout(self.changes_list3_hbox)

<<<<<<< HEAD
    def _show_suggestion_visualizer(self):
        self.suggestion_visualizer.setVisible(True)
    
    def enable_accessible_color_palette(self):
        self.accessible_color_palette = True
        self.suggestion_visualizer.enable_accessible_color_palette_()
    
    def disable_accessible_color_palette(self):
        self.accessible_color_palette = False
        self.suggestion_visualizer.disable_accessible_color_palette_()
=======
        self.setVisible(False)
>>>>>>> fcf52dab

    def update_threshold_value_label(self, new_threshold_value, threshold_value_change):
        if round(threshold_value_change, 4) != 0:
            self.threshold_value_label.setStyleSheet("color: yellow;")
            change_text = f'(+{round(threshold_value_change, 4)})' if threshold_value_change > 0 else f'{round(threshold_value_change, 4)})'
            self.threshold_change_label.setText(change_text)
        else:
            self.threshold_value_label.setStyleSheet("")
            self.threshold_change_label.setText("")

        self.threshold_value_label.setText(f"{round(new_threshold_value, 4)} ")
        self.threshold_label.setVisible(True)

    def update_best_match_list(self, new_best_matches: List[BestMatchUpdate]):
        self.changes_best_matches_list.update_list(new_best_matches)

    def update_threshold_position_lists(self, threshold_position_updates: List[ThresholdPositionUpdate]):
        self.threshold_position_changes_below_list.update_list(threshold_position_updates)
        self.threshold_position_changes_above_list.update_list(threshold_position_updates)

    def hide(self):
        super().hide()
        self.suggestion_visualizer.hide()<|MERGE_RESOLUTION|>--- conflicted
+++ resolved
@@ -212,18 +212,7 @@
         self.changes_list3_hbox = QHBoxLayout()
         self.changes_list3_hbox.setContentsMargins(0, 0, 0, 0)
         self.changes_list3_hbox.setSpacing(0)
-
-<<<<<<< HEAD
-        self.suggestion_visualizer = EmbeddingVisualizerWindow()
-        self.suggestion_visualizer_button = QPushButton("Show Suggestions In 3D-Grid")
-        self.suggestion_visualizer_button.setContentsMargins(0, 0, 0, 0)
         self.accessible_color_palette = False
-        self.suggestion_visualizer_button.setFont(BUTTON_FONT)
-        self.suggestion_visualizer_button.setMaximumWidth(240)
-        self.suggestion_visualizer_button.clicked.connect(self._show_suggestion_visualizer)
-
-=======
->>>>>>> fcf52dab
         self.changes_best_matches_list = ChangedBestMatchDocumentsList()
 
         self.changes_list3_hbox.addWidget(self.changes_best_matches_list)
@@ -234,9 +223,7 @@
         self.layout.addLayout(self.changes_list2_hbox)
         self.layout.addLayout(self.changes_list3_hbox)
 
-<<<<<<< HEAD
-    def _show_suggestion_visualizer(self):
-        self.suggestion_visualizer.setVisible(True)
+        self.setVisible(False)
     
     def enable_accessible_color_palette(self):
         self.accessible_color_palette = True
@@ -245,9 +232,6 @@
     def disable_accessible_color_palette(self):
         self.accessible_color_palette = False
         self.suggestion_visualizer.disable_accessible_color_palette_()
-=======
-        self.setVisible(False)
->>>>>>> fcf52dab
 
     def update_threshold_value_label(self, new_threshold_value, threshold_value_change):
         if round(threshold_value_change, 4) != 0:
