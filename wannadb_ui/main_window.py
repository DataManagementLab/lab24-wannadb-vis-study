--- conflicted
+++ resolved
@@ -307,13 +307,8 @@
         self.api.feedback = feedback
         self.feedback_cond.wakeAll()
 
-<<<<<<< HEAD
-        self._enable_visualization_settings()
+        self._set_available_visualization_actions()
         self._enable_color_palette_settings()
-=======
-        self._set_available_visualization_actions()
-
->>>>>>> fcf52dab
     def interactive_table_population_task(self):
         logger.info("Execute task 'interactive_table_population_task'.")
 
@@ -368,13 +363,8 @@
         else:
             self.enable_collect_statistics_action.setEnabled(True)
 
-<<<<<<< HEAD
-        self._enable_visualization_settings()
+        self._set_available_visualization_actions()
         self._enable_color_palette_settings()
-=======
-        self._set_available_visualization_actions()
-
->>>>>>> fcf52dab
         self.central_widget_layout.setAlignment(Qt.AlignmentFlag.AlignCenter)
         self.document_base_viewer_widget.hide()
         self.document_base_creator_widget.hide()
@@ -406,13 +396,8 @@
         else:
             self.enable_collect_statistics_action.setEnabled(True)
 
-<<<<<<< HEAD
-        self._enable_visualization_settings()
+        self._set_available_visualization_actions()
         self._enable_color_palette_settings()
-=======
-        self._set_available_visualization_actions()
-
->>>>>>> fcf52dab
         self.central_widget_layout.setAlignment(Qt.AlignmentFlag.AlignLeft)
         self.start_menu_widget.hide()
         self.document_base_creation_widget.hide()
@@ -433,13 +418,8 @@
 
         self.disable_global_input()
 
-<<<<<<< HEAD
-        self._enable_visualization_settings()
+        self._set_available_visualization_actions()
         self._enable_color_palette_settings()
-=======
-        self._set_available_visualization_actions()
-
->>>>>>> fcf52dab
         self.central_widget_layout.setAlignment(Qt.AlignmentFlag.AlignLeft)
         self.start_menu_widget.hide()
         self.document_base_creator_widget.hide()
@@ -483,13 +463,8 @@
         else:
             self.enable_collect_statistics_action.setEnabled(True)
 
-<<<<<<< HEAD
-        self._enable_visualization_settings()
+        self._set_available_visualization_actions()
         self._enable_color_palette_settings()
-=======
-        self._set_available_visualization_actions()
-
->>>>>>> fcf52dab
         self.document_base_viewer_widget.enable_input()
 
         self.central_widget_layout.setAlignment(Qt.AlignmentFlag.AlignLeft)
@@ -519,13 +494,8 @@
         else:
             self.enable_collect_statistics_action.setEnabled(True)
 
-<<<<<<< HEAD
-        self._enable_visualization_settings()
+        self._set_available_visualization_actions()
         self._enable_color_palette_settings()
-=======
-        self._set_available_visualization_actions()
-
->>>>>>> fcf52dab
         self.central_widget_layout.setAlignment(Qt.AlignmentFlag.AlignLeft)
         self.start_menu_widget.hide()
         self.document_base_viewer_widget.hide()
@@ -571,13 +541,9 @@
         self.document_base = None
         self.statistics = None
         self.collect_statistics = True
-<<<<<<< HEAD
-        self.visualizations = True
-        self.accessible_color_palette = False
-=======
         self.visualizations_level_observers = list()
         self.visualizations_level = AvailableVisualizationsLevel.LEVEL_2
->>>>>>> fcf52dab
+        self.accessible_color_palette = False
         self.attributes_to_match = None
         self.cache_db = None
 
@@ -769,13 +735,10 @@
         self.visualizations_menu = self.settings_menu.addMenu("&Visualizations")
         self.visualizations_menu.setFont(MENU_FONT)
         self.visualizations_menu.addAction(self.disable_visualizations_action)
-<<<<<<< HEAD
+        self.visualizations_menu.addAction(self.enable_lvl1_visualizations_action)
+        self.visualizations_menu.addAction(self.enable_lvl2_visualizations_action)
         self.visualizations_menu.addAction(self.enable_accessible_color_palette_action)
         self.visualizations_menu.addAction(self.disable_accessible_color_palette_action)
-=======
-        self.visualizations_menu.addAction(self.enable_lvl1_visualizations_action)
-        self.visualizations_menu.addAction(self.enable_lvl2_visualizations_action)
->>>>>>> fcf52dab
 
         # main UI
         self.central_widget = QWidget(self)
