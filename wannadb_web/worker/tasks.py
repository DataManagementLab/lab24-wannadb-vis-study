--- conflicted
+++ resolved
@@ -205,35 +205,6 @@
 
 		api = WannaDB_WebAPI(user_id, base_name, organisation_id)
 		api.load_document_base_from_bson()
-<<<<<<< HEAD
-=======
-		api.add_attributes(attributes)
-		if api.signals.error.msg is None:
-			api.update_document_base_to_bson()
-			self.update(State.SUCCESS)
-			return self
-		self.update(State.ERROR)
-		return self
-
-class DocumentBaseUpdateAttributes(BaseTask):
-	name = "DocumentBaseAddAttributes"
-
-	def run(self, user_id: int, attributes_strings: list[str], base_name: str, organisation_id: int):
-		self.load()
-		attributes: list[Attribute] = []
-
-		for attribute_string in attributes_strings:
-			if attribute_string == "":
-				logger.error("Attribute names cannot be empty!")
-				raise Exception("Attribute names cannot be empty!")
-			if attribute_string in [attribute.name for attribute in attributes]:
-				logger.error("Attribute names must be unique!")
-				raise Exception("Attribute names must be unique!")
-			attributes.append(Attribute(attribute_string))
-
-		api = WannaDB_WebAPI(user_id, base_name, organisation_id)
-		api.load_document_base_from_bson()
->>>>>>> 7b1bbc36
 		api.update_attributes(attributes)
 		if api.signals.error.msg is None:
 			api.update_document_base_to_bson()
@@ -330,8 +301,6 @@
 			api.update_document_base_to_bson()
 			self.update(State.SUCCESS)
 			return self
-<<<<<<< HEAD
-
 
 class DocumentBaseGetOrderedNuggets(BaseTask):
 	name = "DocumentBaseGetOrderedNuggets"
@@ -414,7 +383,3 @@
 			"nugget": nugget,
 			"not-a-match": None
 		}
-=======
-		self.update(State.ERROR)
-		return self
->>>>>>> 7b1bbc36
