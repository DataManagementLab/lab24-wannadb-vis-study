version: '3.6'
services:
    wannadb:
        build:
            context: .
            dockerfile: Dockerfile
            target: prod
        restart: always
        tty: true
        ports:
            - '8000:8000'
        env_file:
            - wannadb_web/.env/.dev
        depends_on:
            - postgres
            - redis
        networks:
            - mynetwork

<<<<<<< HEAD
    worker:
        build:
            context: .
            dockerfile: Dockerfile
            target: worker
        tty: true
        command: ['celery', '-A', 'celery_app', 'worker', '-l', 'info']
        env_file:
            - wannadb_web/.env/.dev
        volumes:
            - ./:/home/wannadb
        networks:
            - mynetwork
        depends_on:
            - wannadb
            - redis

    flower:
        build:
            context: .
            dockerfile: Dockerfile
            target: worker
        tty: true
        command: ['celery', '-A', 'celery_app', 'flower']
        env_file:
            - wannadb_web/.env/.dev
        volumes:
            - ./:/home/wannadb
        networks:
            - mynetwork
        ports:
            - '5555:5555'
        depends_on:
            - wannadb
            - redis
=======
  worker:
    build:
      context: .
      dockerfile: Dockerfile
      target: worker
    tty: true
    command: ["celery", "-A", "celery_app", "worker", "-l", "info"]
    env_file:
      - wannadb_web/.env/.dev
    volumes:
      - ./:/home/wannadb
    networks:
      - mynetwork
    depends_on:
      - wannadb
      - redis

  flower:
    build:
      context: .
      dockerfile: Dockerfile
      target: worker
    tty: true
    command: ['celery', '-A', 'celery_app', 'flower']
    env_file:
      - wannadb_web/.env/.dev
    volumes:
      - ./:/home/wannadb
    networks:
      - mynetwork
    ports:
      - "5555:5555"
    depends_on:
      - wannadb
      - redis
>>>>>>> f53ec7c9

    postgres:
        image: postgres
        container_name: postgres-container
        environment:
            POSTGRES_PASSWORD: 0
            POSTGRES_DB: userManagement
        networks:
            - mynetwork
        ports:
            - '5432:5432'
        volumes:
            - pgdata:/var/lib/postgresql/data

    redis:
        image: redis:alpine
        container_name: redis-container
        ports:
            - '6379:6379'
        networks:
            - mynetwork

networks:
    mynetwork:
        driver: bridge

volumes:
    pgdata:<|MERGE_RESOLUTION|>--- conflicted
+++ resolved
@@ -16,44 +16,6 @@
             - redis
         networks:
             - mynetwork
-
-<<<<<<< HEAD
-    worker:
-        build:
-            context: .
-            dockerfile: Dockerfile
-            target: worker
-        tty: true
-        command: ['celery', '-A', 'celery_app', 'worker', '-l', 'info']
-        env_file:
-            - wannadb_web/.env/.dev
-        volumes:
-            - ./:/home/wannadb
-        networks:
-            - mynetwork
-        depends_on:
-            - wannadb
-            - redis
-
-    flower:
-        build:
-            context: .
-            dockerfile: Dockerfile
-            target: worker
-        tty: true
-        command: ['celery', '-A', 'celery_app', 'flower']
-        env_file:
-            - wannadb_web/.env/.dev
-        volumes:
-            - ./:/home/wannadb
-        networks:
-            - mynetwork
-        ports:
-            - '5555:5555'
-        depends_on:
-            - wannadb
-            - redis
-=======
   worker:
     build:
       context: .
@@ -89,8 +51,6 @@
     depends_on:
       - wannadb
       - redis
->>>>>>> f53ec7c9
-
     postgres:
         image: postgres
         container_name: postgres-container
